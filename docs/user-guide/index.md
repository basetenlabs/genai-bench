--- conflicted
+++ resolved
@@ -22,9 +22,6 @@
 
     [:octicons-arrow-right-24: Multi-Cloud Guide](multi-cloud-auth-storage.md)
 
-<<<<<<< HEAD
-- :material-docker:{ .lg .middle } **Docker Deployment**
-=======
 -   :material-cog:{ .lg .middle } **Baseten Support**
 
     ---
@@ -34,7 +31,6 @@
     [:octicons-arrow-right-24: Baseten Guide](baseten-support.md)
 
 -   :material-docker:{ .lg .middle } **Docker Deployment**
->>>>>>> eaeee9f0
 
     ---
 
