--- conflicted
+++ resolved
@@ -22,7 +22,6 @@
 
     [:octicons-arrow-right-24: Multi-Cloud Guide](multi-cloud-auth-storage.md)
 
-<<<<<<< HEAD
 -   :material-cog:{ .lg .middle } **Baseten Support**
 
     ---
@@ -31,10 +30,7 @@
 
     [:octicons-arrow-right-24: Baseten Guide](baseten-support.md)
 
--   :material-docker:{ .lg .middle } **Docker Deployment**
-=======
 - :material-docker:{ .lg .middle } **Docker Usage Guide**
->>>>>>> dacc5be9
 
     ---
 
