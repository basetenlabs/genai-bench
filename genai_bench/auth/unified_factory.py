--- conflicted
+++ resolved
@@ -88,27 +88,21 @@
                 api_key=kwargs.get("api_key"),
             )
 
-<<<<<<< HEAD
         elif provider == "baseten":
             api_key = kwargs.get("api_key")
             baseten_auth = BasetenAuth(api_key=api_key)
             return BasetenModelAuthAdapter(baseten_auth)
-=======
+
         elif provider == "together":
             api_key = kwargs.get("api_key")
             together_auth = TogetherAuth(api_key=api_key)
             return TogetherModelAuthAdapter(together_auth)
->>>>>>> dacc5be9
 
         else:
             raise ValueError(
                 f"Unsupported model provider: {provider}. "
-<<<<<<< HEAD
-                f"Supported: openai, oci, aws-bedrock, azure-openai, gcp-vertex, baseten"
-=======
                 f"Supported: openai, oci, aws-bedrock, azure-openai, gcp-vertex, "
-                "together"
->>>>>>> dacc5be9
+                "baseten, together"
             )
 
     @staticmethod
