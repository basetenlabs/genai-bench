--- conflicted
+++ resolved
@@ -291,11 +291,7 @@
 
             try:
                 delta = data["choices"][0]["delta"]
-<<<<<<< HEAD
-                content = delta.get("content") or delta.get("reasoning_content") or delta.get("reasoning")
-=======
                 content = delta.get("content") or delta.get("reasoning_content")
->>>>>>> a11575b5
                 usage = delta.get("usage")
 
                 if usage:
