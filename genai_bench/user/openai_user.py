"""Customized user for OpenAI backends."""

from locust import task

import json
import random
import time
from typing import Any, Callable, Dict, Optional

import requests
from requests import Response

from genai_bench.auth.model_auth_provider import ModelAuthProvider
from genai_bench.logging import init_logger
from genai_bench.protocol import (
    UserChatRequest,
    UserChatResponse,
    UserEmbeddingRequest,
    UserImageChatRequest,
    UserResponse,
)
from genai_bench.user.base_user import BaseUser

logger = init_logger(__name__)


class OpenAIUser(BaseUser):
    BACKEND_NAME = "openai"
    supported_tasks = {
        "text-to-text": "chat",
        "image-text-to-text": "chat",
        "text-to-embeddings": "embeddings",
        # Future support can be added here
    }

    host: Optional[str] = None
    auth_provider: Optional[ModelAuthProvider] = None
    headers = None
    disable_streaming: bool = False

    def on_start(self):
        if not self.host or not self.auth_provider:
            raise ValueError("API key and base must be set for OpenAIUser.")
        auth_headers = self.auth_provider.get_headers()
        self.headers = {
            **auth_headers,
            "Content-Type": "application/json",
        }
        self.api_backend = getattr(self, "api_backend", self.BACKEND_NAME)
        super().on_start()

    @task
    def chat(self):
        endpoint = "/v1/chat/completions"
        user_request = self.sample()

        if not isinstance(user_request, UserChatRequest):
            raise AttributeError(
                f"user_request should be of type "
                f"UserChatRequest for OpenAIUser.chat, got "
                f"{type(user_request)}"
            )

        if isinstance(user_request, UserImageChatRequest):
            text_content = [{"type": "text", "text": user_request.prompt}]
            image_content = [
                {
                    "type": "image_url",
                    "image_url": {"url": image},
                }
                for image in user_request.image_content
            ]
            content = text_content + image_content
        else:
            # Backward compatibility for vLLM versions prior to v0.5.1.
            # OpenAI API used a different text prompt format before
            # multi-modality model support.
            content = user_request.prompt

        payload = {
            "model": user_request.model,
            "messages": [
                {
                    "role": "user",
                    "content": content,
                }
            ],
            "max_tokens": user_request.max_tokens,
            "temperature": user_request.additional_request_params.get(
                "temperature", 0.0
            ),
<<<<<<< HEAD
            "ignore_eos": user_request.additional_request_params.get(
                "ignore_eos",
                bool(user_request.max_tokens),
            ),
            "stream": not self.disable_streaming,
            **user_request.additional_request_params,
        }

        # Only add stream_options if streaming is enabled
        if not self.disable_streaming:
            payload["stream_options"] = {
                "include_usage": True,
            }
        if self.disable_streaming:
            self.send_request(
                False,
                endpoint,
                payload,
                self.parse_non_streaming_chat_response,
                user_request.num_prefill_tokens,
            )
        else:
            self.send_request(
                True,
                endpoint,
                payload,
                self.parse_chat_response,
                user_request.num_prefill_tokens,
            )
=======
            "stream": True,
            "stream_options": {
                "include_usage": True,
            },
            **user_request.additional_request_params,
        }

        # Conditionally add ignore_eos for vLLM and SGLang backends
        if self.api_backend in ["vllm", "sglang"]:
            payload.setdefault("ignore_eos", bool(user_request.max_tokens))
        else:
            # Remove ignore_eos for OpenAI backend, as it is not supported
            payload.pop("ignore_eos", None)

        self.send_request(
            True,
            endpoint,
            payload,
            self.parse_chat_response,
            user_request.num_prefill_tokens,
        )
>>>>>>> dacc5be9

    @task
    def embeddings(self):
        endpoint = "/v1/embeddings"

        user_request = self.sample()

        if not isinstance(user_request, UserEmbeddingRequest):
            raise AttributeError(
                f"user_request should be of type "
                f"UserEmbeddingRequest for OpenAIUser."
                f"embeddings, got {type(user_request)}"
            )

        random.shuffle(user_request.documents)
        payload = {
            "model": user_request.model,
            "input": user_request.documents,
            "encoding_format": user_request.additional_request_params.get(
                "encoding_format", "float"
            ),
            **user_request.additional_request_params,
        }
        self.send_request(False, endpoint, payload, self.parse_embedding_response)

    def send_request(
        self,
        stream: bool,
        endpoint: str,
        payload: Dict[str, Any],
        parse_strategy: Callable[..., UserResponse],
        num_prefill_tokens: Optional[int] = None,
    ) -> UserResponse:
        """
        Sends a POST request, handling both streaming and non-streaming
        responses.

        Args:
            endpoint (str): The API endpoint.
            payload (Dict[str, Any]): The JSON payload for the request.
            stream (bool): Whether to stream the response.
            parse_strategy (Callable[[Response, float], UserResponse]):
                The function to parse the response.
            num_prefill_tokens (Optional[int]): The num of tokens in the
                prefill/prompt. Only need for streaming requests.

        Returns:
            UserResponse: A response object containing status and metrics data.
        """
        response = None

        try:
            start_time = time.monotonic()
            response = requests.post(
                url=f"{self.host}{endpoint}",
                json=payload,
                stream=stream,
                headers=self.headers,
            )
            non_stream_post_end_time = time.monotonic()

            if response.status_code == 200:
                metrics_response = parse_strategy(
                    response,
                    start_time,
                    num_prefill_tokens,
                    non_stream_post_end_time,
                )
            else:
                metrics_response = UserResponse(
                    status_code=response.status_code,
                    error_message=response.text,
                )
        except requests.exceptions.ConnectionError as e:
            metrics_response = UserResponse(
                status_code=503, error_message=f"Connection error: {e}"
            )
        except requests.exceptions.Timeout as e:
            metrics_response = UserResponse(
                status_code=408, error_message=f"Request timed out: {e}"
            )
        except requests.exceptions.RequestException as e:
            metrics_response = UserResponse(
                status_code=500,  # Assign a generic 500
                error_message=str(e),
            )
        finally:
            if response is not None:
                response.close()

        self.collect_metrics(metrics_response, endpoint)
        return metrics_response

    def parse_chat_response(
        self,
        response: Response,
        start_time: float,
        num_prefill_tokens: int,
        _: float,
    ) -> UserResponse:
        """
        Parses a streaming response.

        Args:
            response (Response): The response object.
            start_time (float): The time when the request was started.
            num_prefill_tokens (int): The num of tokens in the prefill/prompt.
            _ (float): Placeholder for an unused var, to keep parse_*_response
                have the same interface.

        Returns:
            UserChatResponse: A response object with metrics and generated text.
        """
        stream_chunk_prefix = "data: "
        end_chunk = b"[DONE]"

        generated_text = ""
        tokens_received = 0
        time_at_first_token = None
        finish_reason = None
        previous_data = None
        num_prompt_tokens = None
        for chunk in response.iter_lines(chunk_size=None):
            # Caution: Adding logs here can make debug mode unusable.
            chunk = chunk.strip()

            if not chunk:
                continue

            chunk = chunk[len(stream_chunk_prefix) :]
            if chunk == end_chunk:
                break
            data = json.loads(chunk)

            # Don't set time_at_first_token here - we'll set it after processing usage

            # Handle streaming error response as OpenAI API server handles it
            # differently. Some might return 200 first and generate error response
            # later in the chunk
            if data.get("error") is not None:
                return UserResponse(
                    status_code=data["error"].get("code", -1),
                    error_message=data["error"].get(
                        "message", "Unknown error, please check server logs"
                    ),
                )

            # Standard OpenAI API streams include "finish_reason"
            # in the second-to-last chunk,
            # followed by "usage" in the final chunk,
            # which does not contain "finish_reason"
            if (
                not data["choices"]
                and finish_reason
                and "usage" in data
                and data["usage"]
            ):
                num_prefill_tokens, num_prompt_tokens, tokens_received = (
                    self._get_usage_info(data, num_prefill_tokens)
                )
                # Additional check for time_at_first_token when the response is
                # too short
                if not time_at_first_token:
                    tokens_received = data["usage"].get("completion_tokens", 0)
                    if tokens_received > 1:
                        logger.warning(
                            f"🚨🚨🚨 The first chunk the server returned "
                            f"has >1 tokens: {tokens_received}. It will "
                            f"affect the accuracy of time_at_first_token!"
                        )
                        time_at_first_token = time.monotonic()
                    else:
                        # Use end_time as fallback instead of raising exception
                        # This handles edge cases where response format is unexpected
                        time_at_first_token = time.monotonic()
                        logger.warning(
                            f"⚠️ Response had ≤1 tokens ({tokens_received}) in usage chunk. "
                            f"Using current time as time_at_first_token fallback."
                        )
                break

            try:
                # Skip chunks with empty choices
                if not data["choices"]:
                    # Even if choices are empty, set time_at_first_token on first chunk
                    # to ensure we have a timestamp even if response format is unexpected
                    if not time_at_first_token:
                        time_at_first_token = time.monotonic()
                        logger.warning(
                            f"⚠️ Setting time_at_first_token on chunk with empty choices. "
                            f"This may indicate unusual response format. Chunk data: {data}"
                        )
                    continue

                delta = data["choices"][0]["delta"]
                content = (
                    delta.get("content")
                    or delta.get("reasoning_content")
                    or delta.get("reasoning")
                )
                usage = delta.get("usage")

                if usage:
                    tokens_received = usage["completion_tokens"]

                if not time_at_first_token:
                    if tokens_received > 1:
                        logger.warning(
                            f"🚨🚨🚨 The first chunk the server returned "
                            f"has >1 tokens: {tokens_received}. It will "
                            f"affect the accuracy of time_at_first_token!"
                        )
                    time_at_first_token = time.monotonic()

                if content:
                    generated_text += content

                finish_reason = data["choices"][0].get("finish_reason", None)

                # SGLang v0.4.3 to v0.4.7 has finish_reason and usage
                # in the last chunk
                if finish_reason and "usage" in data and data["usage"]:
                    num_prefill_tokens, num_prompt_tokens, tokens_received = (
                        self._get_usage_info(data, num_prefill_tokens)
                    )
                    break

            except (IndexError, KeyError) as e:
                # Even when exceptions occur, try to set time_at_first_token on first chunk
                if not time_at_first_token:
                    time_at_first_token = time.monotonic()
                    logger.warning(
                        f"⚠️ Setting time_at_first_token after exception on first chunk. "
                        f"Exception: {e}, data: {data}"
                    )
                logger.warning(
                    f"Error processing chunk: {e}, data: {data}, "
                    f"previous_data: {previous_data}, "
                    f"finish_reason: {finish_reason}, skipping"
                )

            previous_data = data

        end_time = time.monotonic()
        logger.debug(
            f"Generated text: {generated_text} \n"
            f"Time at first token: {time_at_first_token} \n"
            f"Finish reason: {finish_reason}\n"
            f"Prompt Tokens: {num_prompt_tokens} \n"
            f"Completion Tokens: {tokens_received}\n"
            f"Start Time: {start_time}\n"
            f"End Time: {end_time}"
        )

        if not tokens_received:
            tokens_received = self.environment.sampler.get_token_length(
                generated_text, add_special_tokens=False
            )
            logger.warning(
                "🚨🚨🚨 There is no usage info returned from the model "
                "server. Estimated tokens_received based on the model "
                "tokenizer."
            )

        # Ensure time_at_first_token is never None (fallback to end_time)
        # This can happen if no content chunks were received or all chunks were skipped
        if time_at_first_token is None:
            time_at_first_token = end_time
            logger.warning(
                f"⚠️ time_at_first_token was None, using end_time ({end_time}) as fallback. "
                f"This may indicate an issue with the streaming response format or that no content chunks were received."
            )

        return UserChatResponse(
            status_code=200,
            generated_text=generated_text,
            tokens_received=tokens_received,
            time_at_first_token=time_at_first_token,
            num_prefill_tokens=num_prefill_tokens,
            start_time=start_time,
            end_time=end_time,
        )

    @staticmethod
    def _get_usage_info(data, num_prefill_tokens):
        num_prompt_tokens = data["usage"]["prompt_tokens"]
        tokens_received = data["usage"]["completion_tokens"]
        # For vision task
        if num_prefill_tokens is None:
            # use num_prompt_tokens as prefill to cover image tokens
            num_prefill_tokens = num_prompt_tokens
        if abs(num_prompt_tokens - num_prefill_tokens) >= 50:
            logger.warning(
                f"Significant difference detected in prompt tokens: "
                f"The number of prompt tokens processed by the model "
                f"server ({num_prompt_tokens}) differs from the number "
                f"of prefill tokens returned by the sampler "
                f"({num_prefill_tokens}) by "
                f"{abs(num_prompt_tokens - num_prefill_tokens)} tokens."
            )
        return num_prefill_tokens, num_prompt_tokens, tokens_received

    @staticmethod
    def parse_embedding_response(
        response: Response, start_time: float, _: Optional[int], end_time: float
    ) -> UserResponse:
        """
        Parses a non-streaming response.

        Args:
            response (Response): The response object.
            start_time (float): The time when the request was started.
            _ (Optional[int]): Placeholder for an unused var, to keep
                parse_*_response have the same interface.
            end_time(float): The time when the request was finished.

        Returns:
            UserResponse: A response object with metrics.
        """

        data = response.json()
        num_prompt_tokens = data["usage"]["prompt_tokens"]

        return UserResponse(
            status_code=200,
            start_time=start_time,
            end_time=end_time,
            time_at_first_token=end_time,
            num_prefill_tokens=num_prompt_tokens,
        )

    def parse_non_streaming_chat_response(
        self,
        response: Response,
        start_time: float,
        num_prefill_tokens: int,
        _: float,
    ) -> UserResponse:
        """
        Parses a non-streaming chat response.

        Args:
            response (Response): The response object.
            start_time (float): The time when the request was started.
            num_prefill_tokens (int): The num of tokens in the prefill/prompt.
            _ (float): Placeholder for an unused var, to keep parse_*_response
                have the same interface.

        Returns:
            UserChatResponse: A response object with metrics and generated text.
        """
        data = response.json()

        # Handle error response
        if data.get("error") is not None:
            return UserResponse(
                status_code=data["error"].get("code", -1),
                error_message=data["error"].get(
                    "message", "Unknown error, please check server logs"
                ),
            )

        # Extract response content
        generated_text = data["choices"][0]["message"]["content"]
        finish_reason = data["choices"][0].get("finish_reason", None)

        # Get usage information
        num_prefill_tokens, num_prompt_tokens, tokens_received = self._get_usage_info(
            data, num_prefill_tokens
        )

        end_time = time.monotonic()

        # For non-streaming, we can't measure TTFT, so we use a small offset
        # This prevents division by zero in metrics calculation
        time_at_first_token = start_time + 0.001  # 1ms offset

        logger.debug(
            f"Generated text: {generated_text} \n"
            f"Finish reason: {finish_reason}\n"
            f"Prompt Tokens: {num_prompt_tokens} \n"
            f"Completion Tokens: {tokens_received}\n"
            f"Start Time: {start_time}\n"
            f"End Time: {end_time}"
        )

        if not tokens_received:
            tokens_received = self.environment.sampler.get_token_length(
                generated_text, add_special_tokens=False
            )
            logger.warning(
                "🚨🚨🚨 There is no usage info returned from the model "
                "server. Estimated tokens_received based on the model "
                "tokenizer."
            )

        # Ensure time_at_first_token is never None (fallback to end_time)
        # This can happen if:
        # 1. No content chunks were received (e.g., only reasoning tokens in unexpected format)
        # 2. All chunks were skipped due to empty choices
        # 3. Response format is unexpected
        if time_at_first_token is None:
            time_at_first_token = end_time
            logger.warning(
                f"⚠️ time_at_first_token was None, using end_time ({end_time}) as fallback. "
                f"tokens_received: {tokens_received}, generated_text length: {len(generated_text)}. "
                f"This may indicate reasoning-only tokens or an unusual response format."
            )

        return UserChatResponse(
            status_code=200,
            generated_text=generated_text,
            tokens_received=tokens_received,
            time_at_first_token=time_at_first_token,
            num_prefill_tokens=num_prefill_tokens,
            start_time=start_time,
            end_time=end_time,
        )<|MERGE_RESOLUTION|>--- conflicted
+++ resolved
@@ -89,11 +89,6 @@
             "temperature": user_request.additional_request_params.get(
                 "temperature", 0.0
             ),
-<<<<<<< HEAD
-            "ignore_eos": user_request.additional_request_params.get(
-                "ignore_eos",
-                bool(user_request.max_tokens),
-            ),
             "stream": not self.disable_streaming,
             **user_request.additional_request_params,
         }
@@ -103,6 +98,14 @@
             payload["stream_options"] = {
                 "include_usage": True,
             }
+
+        # Conditionally add ignore_eos for vLLM and SGLang backends
+        if self.api_backend in ["vllm", "sglang"]:
+            payload.setdefault("ignore_eos", bool(user_request.max_tokens))
+        else:
+            # Remove ignore_eos for OpenAI/Baseten backends, as it is not supported
+            payload.pop("ignore_eos", None)
+
         if self.disable_streaming:
             self.send_request(
                 False,
@@ -119,29 +122,6 @@
                 self.parse_chat_response,
                 user_request.num_prefill_tokens,
             )
-=======
-            "stream": True,
-            "stream_options": {
-                "include_usage": True,
-            },
-            **user_request.additional_request_params,
-        }
-
-        # Conditionally add ignore_eos for vLLM and SGLang backends
-        if self.api_backend in ["vllm", "sglang"]:
-            payload.setdefault("ignore_eos", bool(user_request.max_tokens))
-        else:
-            # Remove ignore_eos for OpenAI backend, as it is not supported
-            payload.pop("ignore_eos", None)
-
-        self.send_request(
-            True,
-            endpoint,
-            payload,
-            self.parse_chat_response,
-            user_request.num_prefill_tokens,
-        )
->>>>>>> dacc5be9
 
     @task
     def embeddings(self):
