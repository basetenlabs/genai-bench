import click
import oci

from genai_bench.cli.validation import (
    DEFAULT_BATCH_SIZES,
    DEFAULT_NUM_CONCURRENCIES,
    set_model_from_tokenizer,
    validate_additional_request_params,
    validate_api_backend,
    validate_api_key,
    validate_dataset_config,
    validate_dataset_path_callback,
    validate_iteration_params,
    validate_object_storage_options,
    validate_task,
    validate_traffic_scenario_callback,
    validate_warmup_cooldown_ratio_options,
)


# Group API-related options
# NOTE: when adding new options, please add them at the top of the func, as
# the decorator works in reversed order
def api_options(func):
    func = click.option(
        "--disable-streaming",
        is_flag=True,
        default=False,
        help="Disable streaming responses. Uses non-streaming API calls instead.",
    )(func)
    func = click.option(
        "--additional-request-params",
        type=str,
        default=None,
        callback=validate_additional_request_params,
        help="A dictionary containing additional params to be sent to the "
        "backend model server. Default: {}. Example: "
        "'{'temperature': 2.0, 'ignore_eos': false}'",
    )(func)
    func = click.option(
        "--api-model-name",
        type=str,
        required=True,
        prompt=True,
        help="The model to use for the backend server request body.",
    )(func)
    func = click.option(
        "--task",
        type=click.Choice(
            [
                "text-to-text",
                "text-to-embeddings",
                "text-to-rerank",
                "image-text-to-text",
                "image-to-embeddings",
            ],
            case_sensitive=False,
        ),
        required=True,
        prompt=True,
        callback=validate_task,
        help="The task to benchmark: it follows `<input_modality>-to-"
        "<output_modality>` pattern. Currently we support `text-to-text`,"
        " `image-text-to-text`, `text-to-embeddings, and `image-to-embeddings`.",
    )(func)
    func = click.option(
        "--api-key",
        type=str,
        required=False,
        prompt=False,
        callback=validate_api_key,
        help="The API key for authentication. Required for OpenAI backend only.",
    )(func)
    func = click.option(
        "--api-base",
        type=str,
        required=True,
        prompt=True,
        help="The API base URL.",
    )(func)
    func = click.option(
        "--api-backend",
        type=click.Choice(
            [
                "openai",
                "oci-cohere",
                "oci-genai",
                "cohere",
                "aws-bedrock",
                "azure-openai",
                "gcp-vertex",
<<<<<<< HEAD
                "baseten",
=======
                "together",
>>>>>>> dacc5be9
                "vllm",
                "sglang",
            ],
            case_sensitive=False,
        ),
        required=True,
        prompt=True,
        callback=validate_api_backend,
        help="The API backend to use. Supports major cloud providers and "
        "open-source servers.",
    )(func)
    return func


# Model endpoint authentication options
def model_auth_options(func):
    """Model endpoint authentication options.

    Supports authentication for various model providers:
    - OpenAI: API key authentication
    - OCI: Multiple auth methods (user_principal, instance_principal, etc.)
    - AWS Bedrock: IAM credentials or profile
    - Azure OpenAI: API key or Azure AD
    - GCP Vertex: Service account or API key
    - vLLM/SGLang: Optional bearer token
    """
    # Model provider selection (determines which auth options are relevant)
    func = click.option(
        "--model-auth-type",
        type=str,
        default=None,
        help="Authentication type for the model provider. "
        "Options depend on --api-backend.",
    )(func)

    # OpenAI and general API key auth
    func = click.option(
        "--model-api-key",
        type=str,
        default=None,
        envvar="MODEL_API_KEY",
        help="API key for model authentication "
        "(OpenAI, Azure OpenAI, GCP with API key).",
    )(func)

    # AWS Bedrock auth options
    func = click.option(
        "--aws-access-key-id",
        type=str,
        default=None,
        envvar="AWS_ACCESS_KEY_ID",
        help="AWS access key ID for Bedrock authentication.",
    )(func)

    func = click.option(
        "--aws-secret-access-key",
        type=str,
        default=None,
        envvar="AWS_SECRET_ACCESS_KEY",
        help="AWS secret access key for Bedrock authentication.",
    )(func)

    func = click.option(
        "--aws-session-token",
        type=str,
        default=None,
        envvar="AWS_SESSION_TOKEN",
        help="AWS session token for temporary credentials.",
    )(func)

    func = click.option(
        "--aws-profile",
        type=str,
        default=None,
        envvar="AWS_PROFILE",
        help="AWS profile name to use from credentials file.",
    )(func)

    func = click.option(
        "--aws-region",
        type=str,
        default=None,
        envvar="AWS_DEFAULT_REGION",
        help="AWS region for Bedrock.",
    )(func)

    # Azure OpenAI auth options
    func = click.option(
        "--azure-endpoint",
        type=str,
        default=None,
        envvar="AZURE_OPENAI_ENDPOINT",
        help="Azure OpenAI endpoint URL.",
    )(func)

    func = click.option(
        "--azure-deployment",
        type=str,
        default=None,
        envvar="AZURE_OPENAI_DEPLOYMENT",
        help="Azure OpenAI deployment name.",
    )(func)

    func = click.option(
        "--azure-api-version",
        type=str,
        default="2024-02-01",
        envvar="AZURE_OPENAI_API_VERSION",
        help="Azure OpenAI API version.",
    )(func)

    func = click.option(
        "--azure-ad-token",
        type=str,
        default=None,
        envvar="AZURE_AD_TOKEN",
        help="Azure AD token for authentication.",
    )(func)

    # GCP Vertex AI auth options
    func = click.option(
        "--gcp-project-id",
        type=str,
        default=None,
        envvar="GCP_PROJECT_ID",
        help="GCP project ID for Vertex AI.",
    )(func)

    func = click.option(
        "--gcp-location",
        type=str,
        default="us-central1",
        envvar="GCP_LOCATION",
        help="GCP location/region for Vertex AI.",
    )(func)

    func = click.option(
        "--gcp-credentials-path",
        type=str,
        default=None,
        envvar="GOOGLE_APPLICATION_CREDENTIALS",
        help="Path to GCP service account JSON file.",
    )(func)

    return func


# OCI auth related options
def oci_auth_options(func):
    """OCI authentication options.

    Supports authentication methods:
    1. user_principal - Default authentication using config file (default)
    2. instance_principal - Used when running on OCI instances
    3. security_token - Using security token for delegation
    4. instance_obo_user - Instance principal with user delegation
    """
    func = click.option(
        "--auth",
        type=click.Choice(
            [
                "user_principal",
                "instance_principal",
                "security_token",
                "instance_obo_user",
            ]
        ),
        default="user_principal",
        help="OCI authentication type to use",
    )(func)

    func = click.option(
        "--config-file",
        type=str,
        default=oci.config.DEFAULT_LOCATION,
        help="Path to OCI config file for user_principal authentication",
    )(func)

    func = click.option(
        "--profile",
        type=str,
        default=oci.config.DEFAULT_PROFILE,
        help="OCI config profile name for user_principal authentication",
    )(func)

    func = click.option(
        "--security-token",
        type=str,
        default=None,
        help="Security token for security_token authentication",
    )(func)

    func = click.option(
        "--region",
        type=str,
        default=None,
        help="OCI region for security_token authentication",
    )(func)

    return func


# Group sampling-related options
def sampling_options(func):
    func = click.option(
        "--dataset-config",
        type=click.Path(exists=True),
        default=None,
        callback=validate_dataset_config,
        help="Path to JSON configuration file for advanced dataset options. "
        "This allows full control over dataset loading parameters.",
    )(func)
    func = click.option(
        "--dataset-image-column",
        type=str,
        default=None,
        help="Column name containing images (for multimodal datasets).",
    )(func)
    func = click.option(
        "--dataset-prompt-column",
        type=str,
        default=None,
        help="Column name containing prompts (for CSV/HuggingFace datasets). "
        "If not specified, empty prompts will be used. For advanced usage, please"
        "check out DatasetConfig.",
    )(func)
    func = click.option(
        "--dataset-path",
        type=str,
        callback=validate_dataset_path_callback,
        default=None,
        help="Dataset source: local file path, HuggingFace ID, or 'default' for "
        "built-in sonnet.txt. Examples:\n"
        "- Local file: /path/to/data.csv or /path/to/prompts.txt\n"
        "- HuggingFace: squad or meta-llama/Llama-2-7b-hf\n"
        "- Default: Leave empty to use built-in sonnet.txt",
    )(func)
    return func


# Group server-related options
def server_options(func):
    """
    Server-related options used for experiment filtering and analysis.
    These options allow users to specify GPU count, type, server version,
    and backend engine.
    """
    func = click.option(
        "--server-gpu-count",
        type=str,
        required=False,
        default=None,
        help="The number of the GPU cards serving the backend model server.",
    )(func)
    func = click.option(
        "--server-gpu-type",
        type=click.Choice(
            ["H100", "A100-80G", "A100-40G", "MI300", "A10", "H200", "B200"],
            case_sensitive=True,
        ),
        required=False,
        default=None,
        help="The type of the GPU node serving the backend model server.",
    )(func)
    func = click.option(
        "--server-version",
        type=str,
        required=False,
        default=None,
        help="The version of the backend model server.",
    )(func)
    func = click.option(
        "--server-engine",
        type=click.Choice(
            ["vLLM", "SGLang", "TGI", "cohere-TensorRT", "cohere-vLLM", "LlamaCPP"],
            case_sensitive=True,
        ),
        required=False,
        default=None,
        help="The backend engine of the backend model server.",
    )(func)
    return func


# Group experiment-related options
def experiment_options(func):
    func = click.option(
        "--experiment-folder-name",
        type=str,
        default=None,
        help="The name of the folder to save the experiment results. "
        "Defaults to a generated name in the format: "
        "<api_backend>_<server_engine>_<server_version>_<task>_<model>_<timestamp>. "  # noqa: E501
        "If server_engine or server_version is not provided, it will be "
        "omitted from the name.",
    )(func)
    func = click.option(
        "--experiment-base-dir",
        type=str,
        default=None,
        help="Base local directory for storing experiment results. "
        "It can be either absolute or relative.",
    )(func)
    func = click.option(
        "--log-dir",
        type=str,
        default=None,
        help=(
            "Directory for storing log files "
            "(genai_bench.log and genai_bench_worker_*.log). "
            "If not specified, logs will be written to the current working directory."
        ),
    )(func)
    func = click.option(
        "--max-requests-per-run",
        type=int,
        required=True,
        prompt=True,
        help="The maximum number of requests per experiment run. "
        "One experiment run will exit if max_requests_per_run is "
        "reached. Recommendation: at least 1 * max(`num_concurrency`). ",
    )(func)
    func = click.option(
        "--max-time-per-run",
        type=int,
        required=True,
        prompt=True,
        help="The max duration per experiment run. Unit: minute. "
        "One experiment run will exit if max_time_per_run is "
        "reached. ",
    )(func)
    func = click.option(
        "--warmup-ratio",
        type=click.FloatRange(0.0, 1.0, min_open=False, max_open=True),
        default=None,
        help=(
            "The ratio of the benchmark to run as a warmup "
            "and not include in the final results."
        ),
    )(func)
    func = click.option(
        "--cooldown-ratio",
        type=click.FloatRange(0.0, 1.0, min_open=False, max_open=True),
        default=None,
        callback=validate_warmup_cooldown_ratio_options,
        help=(
            "The ratio of the benchmark to run as a cooldown "
            "and not include in the final results."
        ),
    )(func)
    func = click.option(
        "--traffic-scenario",
        type=str,
        multiple=True,
        default=None,
        callback=validate_traffic_scenario_callback,
        help="""
                A list of scenario strings defining the scenarios for sampling input and output tokens.

                Supported distributions are:

                \b
                1. **Deterministic (D)**: Constant token count.
                   - Format: D(num_input_tokens,num_output_tokens)
                   - Example: D(100,200)

                \b
                2. **Normal (N)**: Normally distributed token counts.
                   - Format: N(mean_input_tokens,stddev_input_tokens)/
                   (mean_output_tokens,stddev_output_tokens)
                   - Example: N(100,20)/(200,30)

                \b
                3. **Uniform (U)**: Uniformly distributed token counts.
                   - Formats: U(min_input_tokens,max_input_tokens)/
                   (min_output_tokens,max_output_tokens)
                              U(max_input_tokens,max_output_tokens)
                   - Examples: U(50,100)/(200,250)
                               U(100,200)

                \b
                4. **Prefix Repetition (P)**: For KV cache benchmarking.
                   - Format: P(prefix_len,suffix_len)/output_len
                   - Example: P(2000,500)/200
                   - All requests share same prefix (cached after 1st request)
                   - Each request has unique suffix
                   - Tests automatic prefix caching (APC) and TTFT improvements

                \b
                Supported modalities are:

                \b
                1. **Image (I)**: Image, i.e. JPEG as input.
                   - Format: I(num_input_dimension_width,num_input_dimension_height)
                   - Example: I(256,256)

                \b
                Supported embeddings are:

                \b
                1.  **Embeddings (E)**: Document as input.
                   - Format: E(max_tokens_per_document)
                   - Examples: E(1024)

                Supported scenarios are:

                \b
                1.  **ReRank (R)**: Documents and query is input.
                   - Format: R(max_tokens_per_document, max_tokens_per_query)
                   - Examples: R(1024, 128)

                \b
                Default scenarios vary by task:
                For chat:
                1. Fusion: N(480,240)/(300,150)
                2. Chatbot/Dialog: D(100,100)
                3. Generation Heavy: D(100,1000)
                4. Typical RAG: D(2000,200)
                5. Heavier RAG: D(7800,200)

                \b
                For embeddings:
                1. E(64)
                2. E(128)
                3. E(256)
                4. E(512)
                5. E(1024)

                \b
                For re-rank:
                1. R(64,100)
                2. R(128,100)
                3. R(256,100)
                4. R(512,100)
                5. R(1024,100)
                6. R(2048,100)
                7. R(4096,100)

                \b
                For image multi-modality:
                1. I(512,512)
                2. I(1024,512)
                3. I(2048,2048)

                \b
                Example to input multiple values:
                --traffic-scenario "N(480,240)/(300,150)" \\
                --traffic-scenario "D(16000,100)" \\
                --traffic-scenario "D(7800,200)"
            """,  # noqa: E501
    )(func)
    func = click.option(
        "--batch-size",
        type=click.INT,
        multiple=True,
        is_eager=True,
        default=DEFAULT_BATCH_SIZES,
        help="""
            List of batch sizes to use for tasks. Only supported for
            text-to-embeddings or text-to-rerank tasks for now. Default batch sizes
            [1, 2, 4, 8, 24, 48, 96].

            \b
            Example:
            --batch-size 1 --batch-size 8 \\
            --batch-size 16 --batch-size 32
            """,
    )(func)
    func = click.option(
        "--num-concurrency",
        type=click.INT,
        multiple=True,
        is_eager=True,
        default=DEFAULT_NUM_CONCURRENCIES,
        help="""
                List of concurrency levels to run the experiment with.

                \b
                Example to input multiple values:
                --num-concurrency 1 --num-concurrency 2 \\
                --num-concurrency 4 --num-concurrency 8 \\
                --num-concurrency 16 --num-concurrency 32
             """,
    )(func)
    func = click.option(
        "--iteration-type",
        type=click.Choice(["num_concurrency", "batch_size"], case_sensitive=False),
        default="num_concurrency",
        callback=validate_iteration_params,
        help="Type of iteration to use for the experiment. "
        "Note: batch_size is auto-selected for text-to-embeddings tasks, "
        "num_concurrency for others.",
    )(func)
    func = click.option(
        "--model",
        type=str,
        default=None,
        callback=set_model_from_tokenizer,
        help="The model to benchmark. If not set, will be parsed from "
        "--model-tokenizer.",
    )(func)
    func = click.option(
        "--model-tokenizer",
        type=str,
        required=True,
        prompt=True,
        help="The tokenizer to use. Should be a Huggingface loadable tokenizer "
        "or a local path. IMPORTANT: it should match the tokenizer the model "
        "server uses.",
    )(func)
    func = click.option(
        "--metrics-time-unit",
        type=click.Choice(["s", "ms"], case_sensitive=False),
        default="s",
        help="Time unit for latency metrics display and export. "
        "Options: 's' (seconds), 'ms' (milliseconds). Default: s",
    )(func)
    return func


def distributed_locust_options(func):
    func = click.option(
        "--master-port",
        type=int,
        default=5557,
        required=False,
        help="The port for the master process when running with multiple workers.",
    )(func)
    func = click.option(
        "--num-workers",
        type=int,
        default=0,
        required=False,
        help="Number of worker processes to spawn for the load test. "
        "By default it runs as a single process.",
    )(func)
    func = click.option(
        "--spawn-rate",
        type=int,
        default=None,
        required=False,
        help="Number of users to spawn per second. Defaults to concurrency value. "
        "Use lower values (e.g., 10-50) for LLM workloads to prevent worker overload.",
    )(func)
    return func


def execution_engine_options(func):
    """Execution engine options for choosing between Locust and async runner."""
    func = click.option(
        "--execution-engine",
        type=click.Choice(["locust", "async"], case_sensitive=False),
        default="locust",
        help="Execution engine: 'locust' (distributed, all backends) or "
        "'async' (single-process async, OpenAI-compatible backends only)",
    )(func)
    func = click.option(
        "--qps-level",
        type=click.FLOAT,
        multiple=True,
        default=None,
        required=False,
        help="QPS (queries per second) for async execution engine. "
        "Can be specified multiple times to test different QPS levels. "
        "Required when --execution-engine=async (for open-loop mode). "
        "Async runner uses QPS-based execution (open-loop), which is different from "
        "Locust's concurrency-based execution (closed-loop). Use Little's Law to choose QPS: "
        "QPS = Target Concurrency / Expected Average Latency. "
        "\n\n"
        "Example to input multiple values:\n"
        "--qps-level 0.5 --qps-level 1.0 --qps-level 2.0 --qps-level 5.0",
    )(func)
    func = click.option(
        "--distribution",
        type=click.Choice(["exponential", "uniform", "constant"], case_sensitive=False),
        default="exponential",
        required=False,
        help="Inter-arrival distribution for async runner: "
        "'exponential' (default), 'uniform', or 'constant'",
    )(func)
    return func


# Storage provider authentication options
def storage_auth_options(func):
    """Storage provider authentication options.

    Supports various storage providers:
    - OCI Object Storage
    - AWS S3
    - Azure Blob Storage
    - GCP Cloud Storage
    - GitHub Releases/Artifacts
    """
    # Storage provider selection
    func = click.option(
        "--storage-provider",
        type=click.Choice(
            ["oci", "aws", "azure", "gcp", "github"], case_sensitive=False
        ),
        default="oci",
        help="Storage provider for uploading results. "
        "Defaults to OCI for backward compatibility.",
    )(func)

    # Generic storage options
    func = click.option(
        "--storage-bucket",
        type=str,
        is_eager=True,
        help="Bucket/container name for storage provider.",
    )(func)

    func = click.option(
        "--storage-prefix",
        type=str,
        default="",
        help="Prefix for uploaded objects in the bucket.",
    )(func)

    # Storage auth type
    func = click.option(
        "--storage-auth-type",
        type=str,
        default=None,
        help="Authentication type for storage provider. "
        "Options depend on --storage-provider.",
    )(func)

    # AWS S3 storage auth options
    func = click.option(
        "--storage-aws-access-key-id",
        type=str,
        default=None,
        envvar="AWS_ACCESS_KEY_ID",
        help="AWS access key ID for S3 storage.",
    )(func)

    func = click.option(
        "--storage-aws-secret-access-key",
        type=str,
        default=None,
        envvar="AWS_SECRET_ACCESS_KEY",
        help="AWS secret access key for S3 storage.",
    )(func)

    func = click.option(
        "--storage-aws-session-token",
        type=str,
        default=None,
        envvar="AWS_SESSION_TOKEN",
        help="AWS session token for S3 storage.",
    )(func)

    func = click.option(
        "--storage-aws-region",
        type=str,
        default=None,
        envvar="AWS_DEFAULT_REGION",
        help="AWS region for S3 storage.",
    )(func)

    func = click.option(
        "--storage-aws-profile",
        type=str,
        default=None,
        envvar="AWS_PROFILE",
        help="AWS profile for S3 storage.",
    )(func)

    # Azure Blob storage auth options
    func = click.option(
        "--storage-azure-account-name",
        type=str,
        default=None,
        envvar="AZURE_STORAGE_ACCOUNT_NAME",
        help="Azure storage account name.",
    )(func)

    func = click.option(
        "--storage-azure-account-key",
        type=str,
        default=None,
        envvar="AZURE_STORAGE_ACCOUNT_KEY",
        help="Azure storage account key.",
    )(func)

    func = click.option(
        "--storage-azure-connection-string",
        type=str,
        default=None,
        envvar="AZURE_STORAGE_CONNECTION_STRING",
        help="Azure storage connection string (overrides account name/key).",
    )(func)

    func = click.option(
        "--storage-azure-sas-token",
        type=str,
        default=None,
        envvar="AZURE_STORAGE_SAS_TOKEN",
        help="Azure storage SAS token.",
    )(func)

    # GCP Cloud Storage auth options
    func = click.option(
        "--storage-gcp-project-id",
        type=str,
        default=None,
        envvar="GCP_PROJECT_ID",
        help="GCP project ID for Cloud Storage.",
    )(func)

    func = click.option(
        "--storage-gcp-credentials-path",
        type=str,
        default=None,
        envvar="GOOGLE_APPLICATION_CREDENTIALS",
        help="Path to GCP service account JSON for Cloud Storage.",
    )(func)

    # GitHub storage options
    func = click.option(
        "--github-token",
        type=str,
        default=None,
        envvar="GITHUB_TOKEN",
        help="GitHub personal access token.",
    )(func)

    func = click.option(
        "--github-owner",
        type=str,
        default=None,
        envvar="GITHUB_OWNER",
        help="GitHub repository owner (user or org).",
    )(func)

    func = click.option(
        "--github-repo",
        type=str,
        default=None,
        envvar="GITHUB_REPO",
        help="GitHub repository name.",
    )(func)

    return func


# Group object storage upload options
def object_storage_options(func):
    """Object Storage related options for uploading benchmark results."""
    func = click.option(
        "--namespace",
        type=str,
        help="OCI Object Storage namespace (OCI-specific)",
    )(func)
    func = click.option(
        "--upload-results",
        is_flag=True,
        default=False,
        callback=validate_object_storage_options,
        help="Whether to upload benchmark results to storage",
    )(func)
    return func<|MERGE_RESOLUTION|>--- conflicted
+++ resolved
@@ -89,11 +89,8 @@
                 "aws-bedrock",
                 "azure-openai",
                 "gcp-vertex",
-<<<<<<< HEAD
                 "baseten",
-=======
                 "together",
->>>>>>> dacc5be9
                 "vllm",
                 "sglang",
             ],
